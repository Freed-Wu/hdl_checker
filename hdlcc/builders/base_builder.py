# This file is part of HDL Code Checker.
#
# HDL Code Checker is free software: you can redistribute it and/or modify
# it under the terms of the GNU General Public License as published by
# the Free Software Foundation, either version 3 of the License, or
# (at your option) any later version.
#
# HDL Code Checker is distributed in the hope that it will be useful,
# but WITHOUT ANY WARRANTY; without even the implied warranty of
# MERCHANTABILITY or FITNESS FOR A PARTICULAR PURPOSE.  See the
# GNU General Public License for more details.
#
# You should have received a copy of the GNU General Public License
# along with HDL Code Checker.  If not, see <http://www.gnu.org/licenses/>.
"Base class that implements the base builder flow"

import logging
import os
import os.path as p
import abc
import time
import subprocess as subp
from threading import Lock

import hdlcc.exceptions
from hdlcc.config import Config

class BaseBuilder(object):
    "Class that implements the base builder flow"

    __metaclass__ = abc.ABCMeta

    @abc.abstractproperty
    def __builder_name__(self):
        "Defines the builder identification"

    def __init__(self, target_folder):
        # Shell accesses must be atomic
        self._lock = Lock()

        self._logger = logging.getLogger(__package__ + '.' + self.__builder_name__)
        self._target_folder = p.abspath(p.expanduser(target_folder))
        self._build_info_cache = {}
        self._builtin_libraries = []

        if not p.exists(self._target_folder):
            self._logger.info("Target folder '%s' was created", self._target_folder)
            os.mkdir(self._target_folder)
        else:
            self._logger.info("%s already exists", self._target_folder)

        self.checkEnvironment()

        try:
            self._parseBuiltinLibraries()
            if self._builtin_libraries: # pragma: no-cover
                self._logger.info("Builtin libraries")
                for lib in self._builtin_libraries:
                    self._logger.info("-> %s", lib)
            else: # pragma: no-cover
                self._logger.info("No builtin libraries found")
        except NotImplementedError:
            pass

    @classmethod
    def recoverFromState(cls, state):
        "Returns an object of cls based on a given state"
        # pylint: disable=protected-access
        obj = super(BaseBuilder, cls).__new__(cls)
        obj._logger = logging.getLogger(state['_logger'])
        del state['_logger']
        obj._lock = Lock()
        obj.__dict__.update(state)
        # pylint: enable=protected-access

        return obj

    def getState(self):
        "Gets a dict that describes the current state of this object"
        state = self.__dict__.copy()
        state['_logger'] = self._logger.name
        del state['_lock']
        return state

    @abc.abstractmethod
    def _shouldIgnoreLine(self, line):
        """Method called for each stdout output and should return True
        if the given line should not be parsed using _makeMessageRecords
        and _getUnitsToRebuild"""

    @abc.abstractmethod
    def _makeMessageRecords(self, message):
        """Static method that converts a string into a dict that has
        elements identifying its fields"""

    def _getUnitsToRebuild(self, line):
        "Finds units that the builders is telling us to rebuild"
        raise NotImplementedError

    def _parseBuiltinLibraries(self):
        "Discovers libraries that exist regardless before we do anything"
        raise NotImplementedError

    @abc.abstractmethod
    def getBuiltinLibraries(self):
        "Return a list with the libraries this compiler currently knows"

    def _subprocessRunner(self, cmd_with_args, shell=False, env=None):
        "Runs a shell command and handles stdout catching"
        if env is not None:
            subp_env = env
        else:
            subp_env = os.environ

        self._logger.debug(" ".join(cmd_with_args))

        try:
            stdout = list(subp.check_output(cmd_with_args, \
                    stderr=subp.STDOUT, shell=shell, env=subp_env).splitlines())
        except subp.CalledProcessError as exc:
            stdout = list(exc.output.splitlines())
            import traceback
<<<<<<< HEAD
            self._logger.debug("Command '%s' failed with error code %d",
                               cmd_with_args, exc.returncode)
=======
            self._logger.info("Exception has error code %d. Traceback:",
                              exc.returncode)
>>>>>>> e7aaf303

            for line in traceback.format_exc().split('\n'): # pragma: no-cover
                self._logger.info(line)

            # We'll check if the return code means a command not found.
            # In this case, we'll print the configured PATH for debugging
            # purposes
            if (os.name == 'posix' and exc.returncode == 127) or \
               (os.name == 'nt' and exc.returncode == 9009): # pragma: no-cover
                self._logger.debug("subprocess runner path:")
                for path in subp_env['PATH'].split(os.pathsep):
                    self._logger.debug(" - %s", path)
                self._logger.debug("subprocess runner path:")
                for path in subp_env['PATH'].split(os.pathsep):
                    self._logger.debug(" - %s", path)

        for line in stdout:
            if line == '' or line.isspace():
                continue
            self._logger.debug("> " + repr(line))

        return stdout

    @abc.abstractmethod
    def checkEnvironment(self):
        """Sanity environment check that should be implemented by child
        classes. Nothing is done with the return, the child class should
        raise an exception by itself"""

    @abc.abstractmethod
    def _buildSource(self, source, flags=None):
        """Callback called to actually build the source"""

    def _buildAndParse(self, source, flags=None):
        """Runs _buildSource method and parses the output to find message
        records and units that should be rebuilt"""
        records = []
        rebuilds = []
        exc_lines = []
        for line in self._buildSource(source, flags):
            if self._shouldIgnoreLine(line):
                continue
            for record in self._makeMessageRecords(line):
                if record['error_type'] not in ('W', 'E'): # pragma: no cover
                    exc_lines += [line]

                if record not in records:
                    records += [record]

            try:
                for rebuild in self._getUnitsToRebuild(line):
                    if rebuild not in rebuilds:
                        rebuilds += [rebuild]

            except NotImplementedError:
                pass
        if exc_lines: # pragma: no cover
            for exc_line in exc_lines:
                self._logger.error(exc_line)
        return records, rebuilds

    @abc.abstractmethod
    def _createLibrary(self, library):
        """Callback called to create a library"""

    def build(self, source, forced=False, flags=None):
        """Method that interfaces with parents and implements the
        building chain"""

        start = time.time()
        if source.abspath not in self._build_info_cache.keys():
            self._build_info_cache[source.abspath] = {
                'compile_time' : 0,
                'records' : [],
                'rebuilds' : [],
                }

        cached_info = self._build_info_cache[source.abspath]

        build = False
        if forced:
            build = True
            self._logger.info("Forcing build of %s", str(source))
        elif source.getmtime() > cached_info['compile_time']:
            build = True
            self._logger.info("Building %s because it's out of date", \
                    str(source))

        if build:
            if flags is None:
                flags = []
            # Build a set of unique flags and pass it as tuple
            build_flags = set()
            build_flags.update(source.flags)
            build_flags.update(flags)
            with self._lock:
                self._createLibrary(source)
                records, rebuilds = \
                        self._buildAndParse(source, flags=tuple(build_flags))

            for rebuild in rebuilds:
                if 'library_name' in rebuild:
                    if rebuild['library_name'] == 'work':
                        rebuild['library_name'] = source.library

            cached_info['records'] = records
            cached_info['rebuilds'] = rebuilds
            cached_info['compile_time'] = source.getmtime()

            if not Config.cache_error_messages and \
                    'E' in [x['error_type'] for x in records]:
                cached_info['compile_time'] = 0

            end = time.time()
            self._logger.debug("Compilation took %.2fs", (end - start))
        else:
            self._logger.debug("Nothing to do for %s", source)
            records = cached_info['records']
            rebuilds = cached_info['rebuilds']

        return records, rebuilds
<|MERGE_RESOLUTION|>--- conflicted
+++ resolved
@@ -22,7 +22,6 @@
 import subprocess as subp
 from threading import Lock
 
-import hdlcc.exceptions
 from hdlcc.config import Config
 
 class BaseBuilder(object):
@@ -82,6 +81,7 @@
         del state['_lock']
         return state
 
+
     @abc.abstractmethod
     def _shouldIgnoreLine(self, line):
         """Method called for each stdout output and should return True
@@ -120,16 +120,11 @@
         except subp.CalledProcessError as exc:
             stdout = list(exc.output.splitlines())
             import traceback
-<<<<<<< HEAD
             self._logger.debug("Command '%s' failed with error code %d",
                                cmd_with_args, exc.returncode)
-=======
-            self._logger.info("Exception has error code %d. Traceback:",
-                              exc.returncode)
->>>>>>> e7aaf303
 
             for line in traceback.format_exc().split('\n'): # pragma: no-cover
-                self._logger.info(line)
+                self._logger.debug(line)
 
             # We'll check if the return code means a command not found.
             # In this case, we'll print the configured PATH for debugging
