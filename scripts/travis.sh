--- conflicted
+++ resolved
@@ -16,11 +16,8 @@
 
 ARGS=
 
-<<<<<<< HEAD
-=======
 CLEAN=0
 
->>>>>>> a9bf0fb3
 while [ -n "$1" ]; do
   if [ "$1" == "ghdl" ]; then
     GHDL=1
@@ -28,13 +25,10 @@
     MSIM=1
   elif [ "$1" == "fb" ]; then
     FALLBACK=1
-<<<<<<< HEAD
-=======
   elif [ "$1" == "clean" ]; then
     CLEAN=1
   elif [ "$1" == "standalone" ]; then
     STANDALONE=1
->>>>>>> a9bf0fb3
   else
     ARGS+=" $1"
   fi
@@ -42,15 +36,6 @@
   shift
 done
 
-<<<<<<< HEAD
-if [ -z "${GHDL}${MSIM}${FALLBACK}" ]; then
-  GHDL=1
-  MSIM=1
-  FALLBACK=1
-fi
-
-git clean -fdx && git submodule foreach --recursive git clean -fdx
-=======
 if [ -z "${GHDL}${MSIM}${FALLBACK}${STANDALONE}" ]; then
   GHDL=1
   MSIM=1
@@ -61,17 +46,12 @@
 if [ "${CLEAN}" == "1" ]; then
   git clean -fdx && git submodule foreach --recursive git clean -fdx
 fi
->>>>>>> a9bf0fb3
 
 set -x
 set +e
 
 RESULT=0
 
-<<<<<<< HEAD
-if [ -n "${FALLBACK}" ]; then
-  ./run_tests.py $ARGS
-=======
 if [ -n "${STANDALONE}" ]; then
   ./run_tests.py $ARGS hdlcc.tests.test_config_parser hdlcc.tests.test_source_file
   RESULT=$(($? || ${RESULT}))
@@ -79,7 +59,6 @@
 
 if [ -n "${FALLBACK}" ]; then
   ./run_tests.py $ARGS hdlcc.tests.test_project_builder hdlcc.tests.test_standalone_hdlcc
->>>>>>> a9bf0fb3
   RESULT=$(($? || ${RESULT}))
 fi
 
@@ -96,17 +75,10 @@
   if [ "${TRAVIS}" == "true" ]; then
     export BUILDER_PATH=${HOME}/builders/ghdl/bin/
   else
-<<<<<<< HEAD
-    if [ -d "${HOME}/builders/ghdl/bin/" ]; then
-      export BUILDER_PATH=${HOME}/builders/ghdl/bin/
-    else
-      export BUILDER_PATH=${HOME}/.local/bin/ghdl
-=======
     if [ -f "${HOME}/.local/bin/ghdl" ]; then
       export BUILDER_PATH=${HOME}/.local/bin/ghdl
     else
       export BUILDER_PATH=${HOME}/builders/ghdl/bin/
->>>>>>> a9bf0fb3
     fi
   fi
 
